--- conflicted
+++ resolved
@@ -10,9 +10,6 @@
     parser.addoption("--test-flask-image", action="store")
     parser.addoption("--test-db-flask-image", action="store")
     parser.addoption("--django-app-image", action="store")
-<<<<<<< HEAD
     parser.addoption("--fastapi-app-image", action="store")
-=======
     parser.addoption("--go-app-image", action="store")
->>>>>>> 7007bbb2
     parser.addoption("--localstack-address", action="store")