--- conflicted
+++ resolved
@@ -16,10 +16,9 @@
 Juju. Need a database? Using Juju you can deploy a range of popular open source
 databases, such as [PostgreSQL](https://charmhub.io/postgresql) or
 [MySQL](https://charmhub.io/mysql), and integrate them with your application
-<<<<<<< HEAD
-with a few commands. Need an ingress to serve traffic? Use juju to deploy and
-integrate a range of ingress, such as
-[traefik](https://charmhub.io/traefik-k8s), and expose your application to
+with a few commands. Need an ingress to serve traffic? Use Juju to deploy and
+integrate a range of ingresses, such as
+[Traefik](https://charmhub.io/traefik-k8s), and expose your application to
 external traffic in seconds.
 
 ## Contributing
@@ -89,10 +88,4 @@
   [extension](https://github.com/canonical/charmcraft/blob/b6baa10566e3f3933cbd42392a0fe62cc79d2b6b/charmcraft/extensions/gunicorn.py#L167).
 1. Write a tutorial and reference documentation for the framework. As an
   example, this is the flask [tutorial](docs/tutorials/flask.md) and
-  [reference](docs/reference/flask.md) documentation.
-=======
-with a few commands. Need an ingress to serve traffic? Use Juju to deploy and
-integrate a range of ingresses, such as
-[Traefik](https://charmhub.io/traefik-k8s), and expose your application to
-external traffic in seconds.
->>>>>>> 0789d8ec
+  [reference](docs/reference/flask.md) documentation.