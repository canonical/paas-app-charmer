name: Integration tests

on:
  pull_request:

jobs:
  integration-tests:
    strategy:
      matrix:
        juju-version: [ 3.3/stable, 3.4/stable, 3.5/stable ]
    uses: canonical/operator-workflows/.github/workflows/integration_test.yaml@main
    secrets: inherit
    with:
      extra-arguments: -x --localstack-address 172.17.0.1
      pre-run-script: localstack-installation.sh
      charmcraft-channel: latest/edge
<<<<<<< HEAD
      modules: '["test_charm.py", "test_cos.py", "test_database.py", "test_db_migration.py", "test_django.py", "test_django_integrations.py", "test_fastapi.py", "test_go.py", "test_integrations.py", "test_proxy.py", "test_workers.py"]'
      rockcraft-repository: javierdelapuente/rockcraft
      rockcraft-ref: fastapi-extension
=======
      modules: '["test_charm.py", "test_cos.py", "test_database.py", "test_db_migration.py", "test_django.py", "test_django_integrations.py", "test_fastapi.py", "test_go.py", "test_integrations.py", "test_proxy.py"]'
      rockcraft-channel: latest/edge
>>>>>>> ee6db8ec
      juju-channel: ${{ matrix.juju-version }}
      channel: 1.29-strict/stable<|MERGE_RESOLUTION|>--- conflicted
+++ resolved
@@ -14,13 +14,7 @@
       extra-arguments: -x --localstack-address 172.17.0.1
       pre-run-script: localstack-installation.sh
       charmcraft-channel: latest/edge
-<<<<<<< HEAD
       modules: '["test_charm.py", "test_cos.py", "test_database.py", "test_db_migration.py", "test_django.py", "test_django_integrations.py", "test_fastapi.py", "test_go.py", "test_integrations.py", "test_proxy.py", "test_workers.py"]'
-      rockcraft-repository: javierdelapuente/rockcraft
-      rockcraft-ref: fastapi-extension
-=======
-      modules: '["test_charm.py", "test_cos.py", "test_database.py", "test_db_migration.py", "test_django.py", "test_django_integrations.py", "test_fastapi.py", "test_go.py", "test_integrations.py", "test_proxy.py"]'
       rockcraft-channel: latest/edge
->>>>>>> ee6db8ec
       juju-channel: ${{ matrix.juju-version }}
       channel: 1.29-strict/stable