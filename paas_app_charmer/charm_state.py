--- conflicted
+++ resolved
@@ -79,12 +79,8 @@
     @classmethod
     def from_charm(  # pylint: disable=too-many-arguments
         cls,
-<<<<<<< HEAD
+        *,
         config: dict[str, bool | int | float | str | dict[str, str]],
-=======
-        *,
-        charm: ops.CharmBase,
->>>>>>> fe59d73e
         framework: str,
         framework_config: BaseModel,
         secret_storage: KeySecretStorage,
