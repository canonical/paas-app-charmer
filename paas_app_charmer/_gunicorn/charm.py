--- conflicted
+++ resolved
@@ -20,10 +20,7 @@
 from paas_app_charmer.database_migration import DatabaseMigration, DatabaseMigrationStatus
 from paas_app_charmer.databases import Databases, make_database_requirers
 from paas_app_charmer.exceptions import CharmConfigInvalidError
-<<<<<<< HEAD
 from paas_app_charmer.integrations import DatabaseIntegration, Integration, RedisIntegration
-=======
->>>>>>> 8fb7c281
 
 logger = logging.getLogger(__name__)
 
@@ -65,12 +62,7 @@
 
         requires = self.framework.meta.requires
         if "redis" in requires and requires["redis"].interface_name == "redis":
-<<<<<<< HEAD
-            self._store.set_default(redis_relation={})
-            self._redis = RedisRequires(charm=self, _stored=self._store, relation_name="redis")
-=======
             self._redis = RedisRequires(charm=self, relation_name="redis")
->>>>>>> 8fb7c281
             self.framework.observe(self.on.redis_relation_updated, self._on_redis_relation_updated)
         else:
             self._redis = None
