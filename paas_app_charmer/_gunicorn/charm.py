--- conflicted
+++ resolved
@@ -59,16 +59,10 @@
             self._update_app_and_unit_status(ops.BlockedStatus(exc.msg))
             return
 
-<<<<<<< HEAD
-        requires = load_requires()
-        if "redis" in requires and requires["redis"]["interface"] == "redis":
-            self._redis = RedisRequires(charm=self, relation_name="redis")
-=======
         requires = self.framework.meta.requires
         if "redis" in requires and requires["redis"].interface_name == "redis":
             self._store.set_default(redis_relation={})
             self._redis = RedisRequires(charm=self, _stored=self._store, relation_name="redis")
->>>>>>> 5e9ef093
             self.framework.observe(self.on.redis_relation_updated, self._on_redis_relation_updated)
         else:
             self._redis = None
